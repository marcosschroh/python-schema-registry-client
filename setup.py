--- conflicted
+++ resolved
@@ -11,16 +11,12 @@
     long_description = readme_file.read()
 
 
-<<<<<<< HEAD
-requires = ["fastavro>=1.4.4", "jsonschema>=3.2.0", "httpx>=0.19.0,<0.21.0", "aiofiles>=0.7.0", "dataclasses>=0.8; python_version < '3.7'"]
-=======
 requires = [
     "fastavro>=1.4.4",
     "jsonschema>=3.2.0",
     "httpx>=0.18.2",
     "aiofiles>=0.7.0",
 ]
->>>>>>> a8fb9e2a
 
 description = "Python Rest Client to interact against Schema Registry Confluent Server to manage Avro Schemas"
 
