--- conflicted
+++ resolved
@@ -10,11 +10,8 @@
 with open("README.md") as readme_file:
     long_description = readme_file.read()
 
-<<<<<<< HEAD
-requires = ["fastavro>=1.4.4", "jsonschema>=3.2.0", "httpx>=0.14,<0.18", "aiofiles>=0.7.0",]
-=======
-requires = ["fastavro>=1.4.4", "jsonschema>=3.2.0", "httpx>=0.14,<0.15", "aiofiles>=0.7.0", "dataclasses>=0.8; python_version < '3.7'"]
->>>>>>> b2897ae7
+
+requires = ["fastavro>=1.4.4", "jsonschema>=3.2.0", "httpx>=0.14,<0.18", "aiofiles>=0.7.0", "dataclasses>=0.8; python_version < '3.7'"]
 
 description = "Python Rest Client to interact against Schema Registry Confluent Server to manage Avro Schemas"
 
