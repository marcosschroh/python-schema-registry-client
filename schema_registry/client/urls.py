--- conflicted
+++ resolved
@@ -7,16 +7,10 @@
     def __init__(self, base_url: str, paths: list) -> None:
         parsed_url = urllib.parse.urlparse(base_url)
 
-<<<<<<< HEAD
-        assert all(
-            [parsed_url.scheme, parsed_url.netloc]
-        ), f"The url does not have a schema, add one. For example http://{base_url}"
-=======
         assert parsed_url.scheme in (
             "http",
             "https",
         ), f"The url {base_url} has invalid schema. Use http or https. For example http://{base_url}"
->>>>>>> a8fb9e2a
 
         # this is the absolute url to the server
         # make sure that url ends with /
