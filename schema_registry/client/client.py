import json
import logging
import typing
from collections import defaultdict
from urllib.parse import urlparse

import httpx
<<<<<<< HEAD
from httpx._client import USE_CLIENT_DEFAULT, TimeoutTypes, UseClientDefault
=======
from httpx import USE_CLIENT_DEFAULT
from httpx._client import UseClientDefault
from httpx._types import TimeoutTypes
>>>>>>> a8fb9e2a

from schema_registry.client import status, utils
from schema_registry.client.errors import ClientError
from schema_registry.client.paths import paths
from schema_registry.client.schema import AvroSchema, BaseSchema, JsonSchema, SchemaFactory, SubjectVersion
from schema_registry.client.urls import UrlManager


logger = logging.getLogger(__name__)


class BaseClient:
    """
    A client that talks to a Schema Registry over HTTP

    Args:
        url (str|dict) url: Url to schema registry or dictionary containing client configuration.
        ca_location (str): File or directory path to CA certificate(s)
            for verifying the Schema Registry key.
        cert_location (str): Path to public key used for authentication.
        key_location (str): Path to ./vate key used for authentication.
        key_password (str): Key password
        extra_headers (dict): Dictionary of HTTP headers to include when sending requests.
        timeout (httpx._client.TimeoutTypes): Optional. The timeout configuration to use when sending requests.
        pool_limits (httpx.Limits): Optional. The connection pool configuration to use when
            determining the maximum number of concurrently open HTTP connections.
    """

    def __init__(
        self,
        url: typing.Union[str, dict],
        ca_location: str = None,
        cert_location: str = None,
        key_location: str = None,
        key_password: str = None,
        extra_headers: dict = None,
        timeout: typing.Optional[httpx.Timeout] = None,
        pool_limits: typing.Optional[httpx.Limits] = None,
    ) -> None:

        if isinstance(url, str):
            conf = {
                utils.URL: url,
                utils.SSL_CA_LOCATION: ca_location,
                utils.SSL_CERTIFICATE_LOCATION: cert_location,
                utils.SSL_KEY_LOCATION: key_location,
                utils.SSL_KEY_PASSWORD: key_password,
            }
        else:
            conf = url

        self.conf = conf
        schema_server_url = conf.get(utils.URL, "")

        self.url_manager = UrlManager(schema_server_url, paths)  # type: ignore
        self.extra_headers = extra_headers
        self.timeout = timeout
        self.pool_limits = pool_limits

<<<<<<< HEAD
        self.client_kwargs = self._get_client_kwargs()
=======
        self._session = self._create_session()
>>>>>>> a8fb9e2a

        # Cache Schemas: subj => { schema => id }
        self.subject_to_schema_ids: dict = defaultdict(dict)
        # Cache Schemas: id => avro_schema
        self.id_to_schema: dict = defaultdict(dict)
        # Cache Schemas: subj => { schema => version }
        self.subject_to_schema_versions: dict = defaultdict(dict)

<<<<<<< HEAD
=======
    def __getstate__(self) -> typing.Dict:
        state = self.__dict__.copy()
        # Remove the unpicklable session.
        del state["_session"]

        return state

    def __setstate__(self, state: typing.Dict) -> None:
        self.__dict__.update(state)
        self._session = self._create_session()

>>>>>>> a8fb9e2a
    def __eq__(self, obj: typing.Any) -> bool:
        return self.conf == obj.conf and self.extra_headers == obj.extra_headers

    @staticmethod
    def _configure_basic_auth(conf: typing.Dict[str, typing.Any]) -> typing.Tuple[str, str]:
        url = conf["url"]
        auth_provider = conf.pop("basic.auth.credentials.source", "URL").upper()

        if auth_provider not in utils.VALID_AUTH_PROVIDERS:
            raise ValueError(
                f"""
                schema.registry.basic.auth.credentials.source
                must be one of {utils.VALID_AUTH_PROVIDERS}
                """
            )

        if auth_provider == "USER_INFO":
            auth = tuple(conf.pop("basic.auth.user.info", "").split(":"))
        elif auth_provider == "SASL_INHERIT":
            if conf.pop("sasl.mechanism", "").upper() is ["GSSAPI"]:
                raise ValueError("SASL_INHERIT does not support SASL mechanisms GSSAPI")
            auth = (conf.pop("sasl.username", ""), conf.pop("sasl.password", ""))
        else:
            parsed_url = urlparse(url)
            auth = (parsed_url.username or "", parsed_url.password or "")

        # remove ignore after mypy fix https://github.com/python/mypy/issues/4805
        return auth  # type: ignore

    @staticmethod
    def _configure_client_tls(
        conf: dict,
    ) -> typing.Optional[typing.Union[str, typing.Tuple[str, str], typing.Tuple[str, str, str]]]:
        certificate = conf.get(utils.SSL_CERTIFICATE_LOCATION)

        if certificate:
            key_path = conf.get(utils.SSL_KEY_LOCATION)
            key_password = conf.get(utils.SSL_KEY_PASSWORD)

            if key_path:
                certificate = (certificate, key_path)

                if key_password:
                    certificate += (key_password,)

        return certificate

    def prepare_headers(self, body: dict = None, headers: dict = None) -> dict:
        _headers = {"Accept": utils.ACCEPT_HEADERS}

        if body:
            _headers["Content-Type"] = utils.HEADERS

        if headers:
            _headers.update(headers)

        return _headers

    @staticmethod
    def _add_to_cache(
        cache: dict, subject: str, schema: typing.Union[BaseSchema, str], value: typing.Union[str, int]
    ) -> None:
        sub_cache = cache[subject]
        sub_cache[schema] = value

    def _cache_schema(
        self,
        schema: typing.Union[BaseSchema, str],
        schema_id: int,
        subject: str = None,
        version: typing.Union[str, int] = None,
    ) -> None:
        if schema_id in self.id_to_schema:
            schema = self.id_to_schema[schema_id]
        else:
            self.id_to_schema[schema_id] = schema

        if subject:
            self._add_to_cache(self.subject_to_schema_ids, subject, schema, schema_id)
            if version:
                self._add_to_cache(self.subject_to_schema_versions, subject, schema, version)

<<<<<<< HEAD
    def request(
        self,
        url: str,
        method: str = "GET",
        body: dict = None,
        headers: dict = None,
        timeout: typing.Union[TimeoutTypes, UseClientDefault] = USE_CLIENT_DEFAULT,
    ) -> typing.Union[tuple, httpx.Response, typing.Coroutine[typing.Any, typing.Any, typing.Any]]:
        _headers = self.prepare_headers(body=body, headers=headers)
        with httpx.Client(**self.client_kwargs) as client:
            response = client.request(method, url, headers=_headers, json=body, timeout=timeout)
        return response
=======
    @property
    def session(self):  # type: ignore
        if self._session.is_closed:
            self._session = self._create_session()
        return self._session

    @abc.abstractmethod
    def _create_session(self):  # type: ignore
        ...

>>>>>>> a8fb9e2a

    def _get_client_kwargs(self) -> typing.Dict:
        verify = self.conf.get(utils.SSL_CA_LOCATION, False)
        certificate = self._configure_client_tls(self.conf)
        auth = self._configure_basic_auth(self.conf)

        client_kwargs = {
            "cert": certificate,
            "verify": verify,  # type: ignore
            "auth": auth,
        }

        # If these values haven't been explicitly defined let httpx sort out
        # the default values.
        if self.extra_headers is not None:
            client_kwargs["headers"] = self.extra_headers  # type:ignore

        if self.timeout is not None:
            client_kwargs["timeout"] = self.timeout  # type:ignore

        if self.pool_limits is not None:
            client_kwargs["limits"] = self.pool_limits  # type:ignore
        return client_kwargs


class SchemaRegistryClient(BaseClient):
    def request(
        self,
        url: str,
        method: str = "GET",
        body: dict = None,
        headers: dict = None,
        timeout: typing.Union[TimeoutTypes, UseClientDefault] = USE_CLIENT_DEFAULT,
    ) -> tuple:
        if method not in utils.VALID_METHODS:
            raise ClientError(f"Method {method} is invalid; valid methods include {utils.VALID_METHODS}")

        _headers = self.prepare_headers(body=body, headers=headers)
        with httpx.Client(**self.client_kwargs) as client:
            response = client.request(method, url, headers=_headers, json=body, timeout=timeout)

        try:
            return response.json(), response.status_code, response
        except ValueError:
            return response.content, response.status_code, response

    def register(
        self,
        subject: str,
        schema: typing.Union[BaseSchema, str],
        headers: dict = None,
        timeout: typing.Union[TimeoutTypes, UseClientDefault] = USE_CLIENT_DEFAULT,
        schema_type: str = utils.AVRO_SCHEMA_TYPE,
    ) -> int:
        """
        POST /subjects/(string: subject)/versions
        Register a schema with the registry under the given subject
        and receive a schema id.
        Schema can be avro or json, and can be presented as a parsed schema or a string.
        If schema is a string, the `schema_type` kwarg must be used to indicate
        what type of schema the string is ("AVRO" by default).
        If the schema is already parsed, the schema_type is inferred directly from the parsed schema.
        Multiple instances of the same schema will result in cache misses.

        Args:
            subject (str):
                subject name
            schema typing.Union[client.schema.BaseSchema, str]:
                Avro or JSON schema to be registered
            headers (dict):
                Extra headers to add on the requests
            timeout (httpx._client.TimeoutTypes):
                The timeout configuration to use when sending requests. Default USE_CLIENT_DEFAULT
            schema_type typing.Union["AVRO", "JSON"]:
                The type of schema to parse if `schema` is a string. Default "AVRO"

        Returns:
            int: schema_id
        """
        schemas_to_id = self.subject_to_schema_ids[subject]

        if isinstance(schema, str):
            schema = SchemaFactory.create_schema(schema, schema_type)

        schema_id = schemas_to_id.get(schema)

        if schema_id is not None:
            return schema_id

        # Check if schema is already registered. This should normally work even if
        # the schema registry we're talking to is readonly, enabling a setup where
        # only CI/CD can do changes to Schema Registry, and production code has readonly
        # access

        response = self.check_version(subject, schema, headers=headers, timeout=timeout)
        if response is not None:
            return response.schema_id

        url, method = self.url_manager.url_for("register", subject=subject)
        body = {"schema": json.dumps(schema.raw_schema), "schemaType": schema.schema_type}

        result, code, *_ = self.request(url, method=method, body=body, headers=headers, timeout=timeout)
        msg = None
        if code in (status.HTTP_401_UNAUTHORIZED, status.HTTP_403_FORBIDDEN):
            msg = "Unauthorized access"
        elif code == status.HTTP_409_CONFLICT:
            msg = "Incompatible schema"
        elif code == status.HTTP_422_UNPROCESSABLE_ENTITY:
            msg = "Invalid schema"
        elif not status.is_success(code):
            msg = "Unable to register schema"

        if msg is not None:
            raise ClientError(message=msg, http_code=code, server_traceback=result)

        schema_id = result["id"]
        self._cache_schema(schema, schema_id, subject)

        return schema_id

    def get_subjects(
        self, headers: dict = None, timeout: typing.Union[TimeoutTypes, UseClientDefault] = USE_CLIENT_DEFAULT
    ) -> list:
        """
        GET /subjects/(string: subject)
        Get list of all registered subjects in your Schema Registry.

        Args:
            subject (str): subject name
            headers (dict): Extra headers to add on the requests
            timeout (httpx._client.TimeoutTypes): The timeout configuration to use when sending requests.
                    Default USE_CLIENT_DEFAULT


        Returns:
            list [str]: list of registered subjects.
        """
        url, method = self.url_manager.url_for("get_subjects")
        result, code, *_ = self.request(url, method=method, headers=headers, timeout=timeout)

        if status.is_success(code):
            return result

        raise ClientError("Unable to get subjects", http_code=code, server_traceback=result)

    def delete_subject(
        self,
        subject: str,
        headers: dict = None,
        timeout: typing.Union[TimeoutTypes, UseClientDefault] = USE_CLIENT_DEFAULT,
    ) -> list:
        """
        DELETE /subjects/(string: subject)
        Deletes the specified subject and its associated compatibility level if registered.
        It is recommended to use this API only when a topic needs to be
        recycled or in development environments.

        Args:
            subject (str): subject name
            headers (dict): Extra headers to add on the requests
            timeout (httpx._client.TimeoutTypes): The timeout configuration to use when sending requests.
             Default USE_CLIENT_DEFAULT

        Returns:
            list (int): version of the schema deleted under this subject
        """
        url, method = self.url_manager.url_for("delete_subject", subject=subject)
        result, code, *_ = self.request(url, method=method, headers=headers, timeout=timeout)

        if status.is_success(code):
            return result
        elif code == status.HTTP_404_NOT_FOUND:
            return []

        raise ClientError("Unable to delete subject", http_code=code, server_traceback=result)

    def get_by_id(
        self,
        schema_id: int,
        headers: dict = None,
        timeout: typing.Union[TimeoutTypes, UseClientDefault] = USE_CLIENT_DEFAULT,
    ) -> typing.Optional[typing.Union[AvroSchema, JsonSchema]]:
        """
        GET /schemas/ids/{int: id}
        Retrieve a parsed avro schema by id or None if not found

        Args:
            schema_id (int): Schema Id
            headers (dict): Extra headers to add on the requests
            timeout (httpx._client.TimeoutTypes): The timeout configuration to use when sending requests.
            Default USE_CLIENT_DEFAULT

        Returns:
            typing.Union[client.schema.AvroSchema, client.schema.JsonSchema]: Avro or JSON Record schema
        """
        if schema_id in self.id_to_schema:
            return self.id_to_schema[schema_id]

        url, method = self.url_manager.url_for("get_by_id", schema_id=schema_id)

        result, code, *_ = self.request(url, method=method, headers=headers, timeout=timeout)
        if code == status.HTTP_404_NOT_FOUND:
            logger.info(f"Schema {schema_id} not found: {code}")
            return None
        elif status.is_success(code):
            schema_str = result.get("schema")
            schema_type = result.get("schemaType", utils.AVRO_SCHEMA_TYPE)

            schema = SchemaFactory.create_schema(schema_str, schema_type)

            self._cache_schema(schema, schema_id)
            return schema

        raise ClientError(f"Received bad schema (id {schema_id})", http_code=code, server_traceback=result)

    def get_schema_subject_versions(
        self,
        schema_id: int,
        headers: dict = None,
        timeout: typing.Union[TimeoutTypes, UseClientDefault] = USE_CLIENT_DEFAULT,
    ) -> typing.Optional[typing.List[SubjectVersion]]:
        """
        GET /schemas/ids/{int: id}/versions
        Get the subject-version pairs identified by the input ID.

        Args:
            schema_id (int): Schema Id
            headers (dict): Extra headers to add on the requests
            timeout (httpx._client.TimeoutTypes): The timeout configuration to use when sending requests.
                    Default USE_CLIENT_DEFAULT

        Returns:
            typing.List[SubjectVersion]: List of Subject/Version pairs where Schema Id is registered
        """
        url, method = self.url_manager.url_for("get_schema_subject_versions", schema_id=schema_id)
        result, code, *_ = self.request(url, method=method, headers=headers, timeout=timeout)
        if code == status.HTTP_404_NOT_FOUND:
            logger.warning(f"Schema {schema_id} not found: {code}")
            return None
        elif status.is_success(code):
            ret = []
            for entry in result:
                ret.append(SubjectVersion(entry["subject"], entry["version"]))
            return ret

        raise ClientError(f"Received bad schema (id {schema_id})", http_code=code, server_traceback=result)

    def get_schema(
        self,
        subject: str,
        version: typing.Union[int, str] = "latest",
        headers: dict = None,
        timeout: typing.Union[TimeoutTypes, UseClientDefault] = USE_CLIENT_DEFAULT,
    ) -> typing.Optional[utils.SchemaVersion]:
        """
        GET /subjects/(string: subject)/versions/(versionId: version)
        Get a specific version of the schema registered under this subject

        Args:
            subject (str): subject name
            version (int, optional): version id. If is None, the latest schema is returned
            headers (dict): Extra headers to add on the requests
            timeout (httpx._client.TimeoutTypes): The timeout configuration to use when sending requests.
             Default USE_CLIENT_DEFAULT

        Returns:
            SchemaVersion (nametupled): (subject, schema_id, schema, version)

            None: If server returns a not success response:
                404: Schema not found
                422: Unprocessable entity
                ~ (200 - 299): Not success
        """
        url, method = self.url_manager.url_for("get_schema", subject=subject, version=version)

        result, code, *_ = self.request(url, method=method, headers=headers, timeout=timeout)
        if code == status.HTTP_404_NOT_FOUND:
            logger.info(f"Schema version {version} under subjet {subject} not found: {code}")
            return None
        elif code == status.HTTP_422_UNPROCESSABLE_ENTITY:
            logger.info(f"Invalid version {version}: {code}")
            return None
        elif not status.is_success(code):
            logger.info(f"Not success version {version}: {code}")
            return None

        schema_id = result.get("id")
        if schema_id in self.id_to_schema:
            schema = self.id_to_schema[schema_id]
        else:
            schema = AvroSchema(result["schema"])

        version = result["version"]
        self._cache_schema(schema, schema_id, subject, version)

        return utils.SchemaVersion(subject, schema_id, schema, version)

    def get_versions(
        self,
        subject: str,
        headers: dict = None,
        timeout: typing.Union[TimeoutTypes, UseClientDefault] = USE_CLIENT_DEFAULT,
    ) -> list:
        """
        GET subjects/{subject}/versions
        Get a list of versions registered under the specified subject.

        Args:
            subject (str): subject name
            headers (dict): Extra headers to add on the requests
            timeout (httpx._client.TimeoutTypes): The timeout configuration to use when sending requests.
                Default USE_CLIENT_DEFAULT

        Returns:
            list (str): version of the schema registered under this subject
        """
        url, method = self.url_manager.url_for("get_versions", subject=subject)

        result, code, *_ = self.request(url, method=method, headers=headers, timeout=timeout)
        if status.is_success(code):
            return result
        elif code == status.HTTP_404_NOT_FOUND:
            logger.info(f"Subject {subject} not found")
            return []

        raise ClientError(f"Unable to get the versions for subject {subject}", http_code=code, server_traceback=result)

    def delete_version(
        self,
        subject: str,
        version: typing.Union[int, str] = "latest",
        headers: dict = None,
        timeout: typing.Union[TimeoutTypes, UseClientDefault] = USE_CLIENT_DEFAULT,
    ) -> typing.Optional[int]:
        """
        DELETE /subjects/(string: subject)/versions/(versionId: version)
        Deletes a specific version of the schema registered under this subject.
        This only deletes the version and the schema ID remains intact making
        it still possible to decode data using the schema ID.
        This API is recommended to be used only in development environments or
        under extreme circumstances where-in, its required to delete a previously
        registered schema for compatibility purposes or re-register previously registered schema.

        Args:
            subject (str): subject name
            version (str): Version of the schema to be deleted.
                Valid values for versionId are between [1,2^31-1] or the string "latest".
                "latest" deletes the last registered schema under the specified subject.
            headers (dict): Extra headers to add on the requests
            timeout (httpx._client.TimeoutTypes): The timeout configuration to use when sending requests.
                    Default USE_CLIENT_DEFAULT

        Returns:
            int: version of the schema deleted
            None: If the subject or version does not exist.
        """
        url, method = self.url_manager.url_for("delete_version", subject=subject, version=version)

        result, code, *_ = self.request(url, method=method, headers=headers, timeout=timeout)

        if status.is_success(code):
            return result
        elif status.is_client_error(code):
            return None

        raise ClientError("Unable to delete the version", http_code=code, server_traceback=result)

    def check_version(
        self,
        subject: str,
        schema: typing.Union[BaseSchema, str],
        headers: dict = None,
        timeout: typing.Union[TimeoutTypes, UseClientDefault] = USE_CLIENT_DEFAULT,
        schema_type: str = utils.AVRO_SCHEMA_TYPE,
    ) -> typing.Optional[utils.SchemaVersion]:
        """
        POST /subjects/(string: subject)
        Check if a schema has already been registered under the specified subject.
        If so, this returns the schema string along with its globally unique identifier,
        its version under this subject and the subject name.

        Args:
            subject (str):
                subject name
            schema typing.Union[client.schema.BaseSchema, str]:
                Avro or JSON schema
            headers (dict):
                Extra headers to add on the requests
            timeout (httpx._client.TimeoutTypes):
                The timeout configuration to use when sending requests. Default USE_CLIENT_DEFAULT
            schema_type typing.Union["AVRO", "JSON"]:
                The type of schema to parse if `schema` is a string. Default "AVRO"

        Returns:
            SchemaVersion (nametupled): (subject, schema_id, schema, version)
            None: If schema not found.
        """
        schemas_to_version = self.subject_to_schema_versions[subject]

        if isinstance(schema, str):
            schema = SchemaFactory.create_schema(schema, schema_type)

        version = schemas_to_version.get(schema)

        schemas_to_id = self.subject_to_schema_ids[subject]
        schema_id = schemas_to_id.get(schema)

        if all((version, schema_id)):
            return utils.SchemaVersion(subject, schema_id, version, schema)

        url, method = self.url_manager.url_for("check_version", subject=subject)
        body = {"schema": json.dumps(schema.raw_schema), "schemaType": schema.schema_type}
        result, code, *_ = self.request(url, method=method, body=body, headers=headers, timeout=timeout)
        if code == status.HTTP_404_NOT_FOUND:
            logger.info(f"Schema {schema.name} under subject {subject} not found: {code}")
            return None
        elif status.is_success(code):
            schema_id = result.get("id")
            version = result.get("version")
            self._cache_schema(schema, schema_id, subject, version)

            return utils.SchemaVersion(subject, schema_id, version, result.get("schema"))

        raise ClientError("Unable to get version of a schema", http_code=code, server_traceback=result)

    def test_compatibility(
        self,
        subject: str,
        schema: typing.Union[AvroSchema, JsonSchema, str],
        version: typing.Union[int, str] = "latest",
        headers: dict = None,
        timeout: typing.Union[TimeoutTypes, UseClientDefault] = USE_CLIENT_DEFAULT,
        schema_type: str = utils.AVRO_SCHEMA_TYPE,
    ) -> bool:
        """
        POST /compatibility/subjects/(string: subject)/versions/(versionId: version)
        Test the compatibility of a candidate parsed schema for a given subject.
        By default the latest version is checked against.

        Args:
            subject (str):
                subject name
            schema typing.Union[client.schema.AvroSchema, client.schema.JsonSchema, str]:
                Avro or JSON schema
            headers (dict):
                Extra headers to add on the requests
            timeout (httpx._client.TimeoutTypes):
                The timeout configuration to use when sending requests. Default USE_CLIENT_DEFAULT
            schema_type typing.Union["AVRO", "JSON"]:
                The type of schema to parse if `schema` is a string. Default "AVRO"

        Returns:
            bool: True if schema given compatible, False otherwise
        """
        url, method = self.url_manager.url_for("test_compatibility", subject=subject, version=version)

        if isinstance(schema, str):
            schema = SchemaFactory.create_schema(schema, schema_type)

        body = {"schema": json.dumps(schema.raw_schema), "schemaType": schema.schema_type}
        result, code, *_ = self.request(url, method=method, body=body, headers=headers, timeout=timeout)

        if code == status.HTTP_404_NOT_FOUND:
            logger.info(f"Subject or version not found: {code}")
            return False
        elif code == status.HTTP_422_UNPROCESSABLE_ENTITY:
            logger.info(f"Unprocessable entity. Invalid subject or schema: {code}")
        elif status.is_success(code):
            return result.get("is_compatible")

        raise ClientError("Unable to check the compatibility", http_code=code, server_traceback=result)

    def update_compatibility(
        self,
        level: str,
        subject: str = None,
        headers: dict = None,
        timeout: typing.Union[TimeoutTypes, UseClientDefault] = USE_CLIENT_DEFAULT,
    ) -> bool:
        """
        PUT /config/(string: subject)
        Update the compatibility level.
        If subject is None, the compatibility level is global.

        Args:
            level (str): one of BACKWARD, BACKWARD_TRANSITIVE, FORWARD, FORWARD_TRANSITIVE,
                FULL, FULL_TRANSITIVE, NONE
            subject (str): Option subject
            headers (dict): Extra headers to add on the requests
            timeout (httpx._client.TimeoutTypes): The timeout configuration to use when sending requests.
                    Default USE_CLIENT_DEFAULT

        Returns:
            bool: True if compatibility was updated

        Raises:
            ClientError: if the request was unsuccessful or an invalid
        """
        if level not in utils.VALID_LEVELS:
            raise ClientError(f"Invalid level specified: {level}")

        url, method = self.url_manager.url_for("update_compatibility", subject=subject)
        body = {"compatibility": level}

        result, code, *_ = self.request(url, method=method, body=body, headers=headers, timeout=timeout)

        if status.is_success(code):
            return True

        raise ClientError(f"Unable to update level: {level}.", http_code=code, server_traceback=result)

    def get_compatibility(
        self,
        subject: str = None,
        headers: dict = None,
        timeout: typing.Union[TimeoutTypes, UseClientDefault] = USE_CLIENT_DEFAULT,
    ) -> str:
        """
        Get the current compatibility level for a subject.

        Args:
            subject (str): subject name
            headers (dict): Extra headers to add on the requests
            timeout (httpx._client.TimeoutTypes): The timeout configuration to use when sending requests.
                    Default USE_CLIENT_DEFAULT

        Returns:
            str: one of BACKWARD, BACKWARD_TRANSITIVE, FORWARD, FORWARD_TRANSITIVE,
                FULL, FULL_TRANSITIVE, NONE

        Raises:
            ClientError: if the request was unsuccessful or an invalid
            compatibility level was returned
        """
        url, method = self.url_manager.url_for("get_compatibility", subject=subject)
        result, code, *_ = self.request(url, method=method, headers=headers, timeout=timeout)

        if status.is_success(code):
            compatibility = result.get("compatibilityLevel")
            if compatibility not in utils.VALID_LEVELS:
                if compatibility is None:
                    error_msg_suffix = "No compatibility was returned"
                else:
                    error_msg_suffix = str(compatibility)
                raise ClientError(
                    f"Invalid compatibility level received: {error_msg_suffix}", http_code=code, server_traceback=result
                )

            return compatibility

        raise ClientError(
            f"Unable to fetch compatibility level. Error code: {code}", http_code=code, server_traceback=result
        )


class AsyncSchemaRegistryClient(BaseClient):
    async def request(
        self,
        url: str,
        method: str = "GET",
        body: dict = None,
        headers: dict = None,
        timeout: typing.Union[TimeoutTypes, UseClientDefault] = USE_CLIENT_DEFAULT,
    ) -> tuple:
        if method not in utils.VALID_METHODS:
            raise ClientError(f"Method {method} is invalid; valid methods include {utils.VALID_METHODS}")

        _headers = self.prepare_headers(body=body, headers=headers)
        async with httpx.AsyncClient(**self.client_kwargs) as client:
            response = await client.request(method, url, headers=_headers, json=body, timeout=timeout)

        try:
            return response.json(), response.status_code, response
        except ValueError:
            return response.content, response.status_code, response

    async def register(
        self,
        subject: str,
        schema: typing.Union[BaseSchema, str],
        headers: dict = None,
        timeout: typing.Union[TimeoutTypes, UseClientDefault] = USE_CLIENT_DEFAULT,
        schema_type: str = utils.AVRO_SCHEMA_TYPE,
    ) -> int:
        """
        POST /subjects/(string: subject)/versions
        Register a schema with the registry under the given subject
        and receive a schema id.
        Schema can be avro or json, and can be presented as a parsed schema or a string.
        If schema is a string, the `schema_type` kwarg must be used to indicate
        what type of schema the string is ("AVRO" by default).
        If the schema is already parsed, the schema_type is inferred directly from the parsed schema.
        Multiple instances of the same schema will result in cache misses.


        Args:
            subject (str):
                subject name
            schema typing.Union[client.schema.AvroSchema, client.schema.JsonSchema, str]:
                Avro or JSON schema
            headers (dict):
                Extra headers to add on the requests
            timeout (httpx._client.TimeoutTypes):
                The timeout configuration to use when sending requests. Default USE_CLIENT_DEFAULT
            schema_type typing.Union["AVRO", "JSON"]:
                The type of schema to parse if `schema` is a string. Default "AVRO"

        Returns:
            int: schema_id
        """
        schemas_to_id = self.subject_to_schema_ids[subject]

        if isinstance(schema, str):
            schema = SchemaFactory.create_schema(schema, schema_type)

        schema_id = schemas_to_id.get(schema)

        if schema_id is not None:
            return schema_id

        # Check if schema is already registered. This should normally work even if
        # the schema registry we're talking to is readonly, enabling a setup where
        # only CI/CD can do changes to Schema Registry, and production code has readonly
        # access

        response = await self.check_version(subject, schema, headers=headers, timeout=timeout)

        if response is not None:
            return response.schema_id

        url, method = self.url_manager.url_for("register", subject=subject)
        body = {"schema": json.dumps(schema.raw_schema), "schemaType": schema.schema_type}

        result, code, *_ = await self.request(url, method=method, body=body, headers=headers, timeout=timeout)

        msg = None
        if code in (status.HTTP_401_UNAUTHORIZED, status.HTTP_403_FORBIDDEN):
            msg = "Unauthorized access"
        elif code == status.HTTP_409_CONFLICT:
            msg = "Incompatible Avro schema"
        elif code == status.HTTP_422_UNPROCESSABLE_ENTITY:
            msg = "Invalid Avro schema"
        elif not status.is_success(code):
            msg = "Unable to register schema"

        if msg is not None:
            raise ClientError(message=msg, http_code=code, server_traceback=result)

        schema_id = result["id"]
        self._cache_schema(schema, schema_id, subject)

        return schema_id

    async def get_subjects(
        self, headers: dict = None, timeout: typing.Union[TimeoutTypes, UseClientDefault] = USE_CLIENT_DEFAULT
    ) -> list:
        """
        GET /subjects/(string: subject)
        Get list of all registered subjects in your Schema Registry.

        Args:
            subject (str): subject name
            headers (dict): Extra headers to add on the requests
            timeout (httpx._client.TimeoutTypes): The timeout configuration to use when sending requests.
                    Default USE_CLIENT_DEFAULT

        Returns:
            list [str]: list of registered subjects.
        """
        url, method = self.url_manager.url_for("get_subjects")
        result, code, *_ = await self.request(url, method=method, headers=headers, timeout=timeout)

        if status.is_success(code):
            return result

        raise ClientError("Unable to get subjects", http_code=code, server_traceback=result)

    async def delete_subject(
        self,
        subject: str,
        headers: dict = None,
        timeout: typing.Union[TimeoutTypes, UseClientDefault] = USE_CLIENT_DEFAULT,
    ) -> list:
        """
        DELETE /subjects/(string: subject)
        Deletes the specified subject and its associated compatibility level if registered.
        It is recommended to use this API only when a topic needs to be
        recycled or in development environments.

        Args:
            subject (str): subject name
            headers (dict): Extra headers to add on the requests
            timeout (httpx._client.TimeoutTypes): The timeout configuration to use when sending requests.
                Default USE_CLIENT_DEFAULT

        Returns:
            list (int): version of the schema deleted under this subject
        """
        url, method = self.url_manager.url_for("delete_subject", subject=subject)
        result, code, *_ = await self.request(url, method=method, headers=headers, timeout=timeout)

        if status.is_success(code):
            return result
        elif code == status.HTTP_404_NOT_FOUND:
            return []

        raise ClientError("Unable to delete subject", http_code=code, server_traceback=result)

    async def get_by_id(
        self,
        schema_id: int,
        headers: dict = None,
        timeout: typing.Union[TimeoutTypes, UseClientDefault] = USE_CLIENT_DEFAULT,
    ) -> typing.Optional[typing.Union[AvroSchema, JsonSchema]]:
        """
        GET /schemas/ids/{int: id}
        Retrieve a parsed avro schema by id or None if not found

        Args:
            schema_id (int): Schema Id
            headers (dict): Extra headers to add on the requests
            timeout (httpx._client.TimeoutTypes): The timeout configuration to use when sending requests.
                Default USE_CLIENT_DEFAULT

        Returns:
            typing.Union[client.schema.AvroSchema, client.schema.JsonSchema]: Avro or JSON Record schema
        """
        if schema_id in self.id_to_schema:
            return self.id_to_schema[schema_id]

        url, method = self.url_manager.url_for("get_by_id", schema_id=schema_id)

        result, code, *_ = await self.request(url, method=method, headers=headers, timeout=timeout)
        if code == status.HTTP_404_NOT_FOUND:
            logger.info(f"Schema {schema_id} not found: {code}")
            return None
        elif status.is_success(code):
            schema_str = result.get("schema")
            result = AvroSchema(schema_str)

            self._cache_schema(result, schema_id)
            return result

        raise ClientError(f"Received bad schema (id {schema_id})", http_code=code, server_traceback=result)

    async def get_schema(
        self,
        subject: str,
        version: typing.Union[int, str] = "latest",
        headers: dict = None,
        timeout: typing.Union[TimeoutTypes, UseClientDefault] = USE_CLIENT_DEFAULT,
    ) -> typing.Optional[utils.SchemaVersion]:
        """
        GET /subjects/(string: subject)/versions/(versionId: version)
        Get a specific version of the schema registered under this subject

        Args:
            subject (str): subject name
            version (int, optional): version id. If is None, the latest schema is returned
            headers (dict): Extra headers to add on the requests
            timeout (httpx._client.TimeoutTypes): The timeout configuration to use when sending requests.
                Default USE_CLIENT_DEFAULT

        Returns:
            SchemaVersion (nametupled): (subject, schema_id, schema, version)

            None: If server returns a not success response:
                404: Schema not found
                422: Unprocessable entity
                ~ (200 - 299): Not success
        """
        url, method = self.url_manager.url_for("get_schema", subject=subject, version=version)

        result, code, *_ = await self.request(url, method=method, headers=headers, timeout=timeout)

        if code == status.HTTP_404_NOT_FOUND:
            logger.info(f"Schema version {version} under subjet {subject} not found: {code}")
            return None
        elif code == status.HTTP_422_UNPROCESSABLE_ENTITY:
            logger.info(f"Invalid version {version}: {code}")
            return None
        elif not status.is_success(code):
            logger.info(f"Not success version {version}: {code}")
            return None

        schema_id = result.get("id")
        if schema_id in self.id_to_schema:
            schema = self.id_to_schema[schema_id]
        else:
            schema = AvroSchema(result["schema"])

        version = result["version"]
        self._cache_schema(schema, schema_id, subject, version)

        return utils.SchemaVersion(subject, schema_id, schema, version)

    async def get_schema_subject_versions(
        self,
        schema_id: int,
        headers: dict = None,
        timeout: typing.Union[TimeoutTypes, UseClientDefault] = USE_CLIENT_DEFAULT,
    ) -> typing.Optional[typing.List[SubjectVersion]]:
        """
        GET /schemas/ids/{int: id}/versions
        Get the subject-version pairs identified by the input ID.

        Args:
            schema_id (int): Schema Id
            headers (dict): Extra headers to add on the requests
            timeout (httpx._client.TimeoutTypes): The timeout configuration to use when sending requests.
                    Default USE_CLIENT_DEFAULT

        Returns:
            typing.List[SubjectVersion]: List of Subject/Version pairs where Schema Id is registered
        """
        url, method = self.url_manager.url_for("get_schema_subject_versions", schema_id=schema_id)
        result, code, *_ = await self.request(url, method=method, headers=headers, timeout=timeout)

        if code == status.HTTP_404_NOT_FOUND:
            logger.warning(f"Schema {schema_id} not found: {code}")
            return None
        elif status.is_success(code):
            ret = []
            for entry in result:
                ret.append(SubjectVersion(entry["subject"], entry["version"]))
            return ret

        raise ClientError(f"Received bad schema (id {schema_id})", http_code=code, server_traceback=result)

    async def get_versions(
        self,
        subject: str,
        headers: dict = None,
        timeout: typing.Union[TimeoutTypes, UseClientDefault] = USE_CLIENT_DEFAULT,
    ) -> list:
        """
        GET subjects/{subject}/versions
        Get a list of versions registered under the specified subject.

        Args:
            subject (str): subject name
            headers (dict): Extra headers to add on the requests
            timeout (httpx._client.TimeoutTypes): The timeout configuration to use when sending requests.
                    Default USE_CLIENT_DEFAULT

        Returns:
            list (str): version of the schema registered under this subject
        """
        url, method = self.url_manager.url_for("get_versions", subject=subject)

        result, code, *_ = await self.request(url, method=method, headers=headers, timeout=timeout)
        if status.is_success(code):
            return result
        elif code == status.HTTP_404_NOT_FOUND:
            logger.info(f"Subject {subject} not found")
            return []

        raise ClientError(f"Unable to get the versions for subject {subject}", http_code=code, server_traceback=result)

    async def delete_version(
        self,
        subject: str,
        version: typing.Union[int, str] = "latest",
        headers: dict = None,
        timeout: typing.Union[TimeoutTypes, UseClientDefault] = USE_CLIENT_DEFAULT,
    ) -> typing.Optional[int]:
        """
        DELETE /subjects/(string: subject)/versions/(versionId: version)
        Deletes a specific version of the schema registered under this subject.
        This only deletes the version and the schema ID remains intact making
        it still possible to decode data using the schema ID.
        This API is recommended to be used only in development environments or
        under extreme circumstances where-in, its required to delete a previously
        registered schema for compatibility purposes or re-register previously registered schema.

        Args:
            subject (str): subject name
            version (str): Version of the schema to be deleted.
                Valid values for versionId are between [1,2^31-1] or the string "latest".
                "latest" deletes the last registered schema under the specified subject.
            headers (dict): Extra headers to add on the requests
            timeout (httpx._client.TimeoutTypes): The timeout configuration to use when sending requests.
                    Default USE_CLIENT_DEFAULT

        Returns:
            int: version of the schema deleted
            None: If the subject or version does not exist.
        """
        url, method = self.url_manager.url_for("delete_version", subject=subject, version=version)

        result, code, *_ = await self.request(url, method=method, headers=headers, timeout=timeout)

        if status.is_success(code):
            return result
        elif status.is_client_error(code):
            return None

        raise ClientError("Unable to delete the version", http_code=code, server_traceback=result)

    async def check_version(
        self,
        subject: str,
        schema: typing.Union[BaseSchema, str],
        headers: dict = None,
        timeout: typing.Union[TimeoutTypes, UseClientDefault] = USE_CLIENT_DEFAULT,
        schema_type: str = utils.AVRO_SCHEMA_TYPE,
    ) -> typing.Optional[utils.SchemaVersion]:
        """
        POST /subjects/(string: subject)
        Check if a schema has already been registered under the specified subject.
        If so, this returns the schema string along with its globally unique identifier,
        its version under this subject and the subject name.

        Args:
            subject (str):
                subject name
            schema typing.Union[client.schema.AvroSchema, client.schema.JsonSchema, str]:
                Avro or JSON schema
            headers (dict):
                Extra headers to add on the requests
            timeout (httpx._client.TimeoutTypes):
                The timeout configuration to use when sending requests. Default USE_CLIENT_DEFAULT
            schema_type typing.Union["AVRO", "JSON"]:
                The type of schema to parse if `schema` is a string. Default "AVRO"

        Returns:
            SchemaVersion (nametupled): (subject, schema_id, schema, version)
            None: If schema not found.
        """
        schemas_to_version = self.subject_to_schema_versions[subject]

        if isinstance(schema, str):
            schema = SchemaFactory.create_schema(schema, schema_type)

        version = schemas_to_version.get(schema)

        schemas_to_id = self.subject_to_schema_ids[subject]
        schema_id = schemas_to_id.get(schema)

        if all((version, schema_id)):
            return utils.SchemaVersion(subject, schema_id, version, schema)

        url, method = self.url_manager.url_for("check_version", subject=subject)
        body = {"schema": json.dumps(schema.raw_schema), "schemaType": schema.schema_type}

        result, code, *_ = await self.request(url, method=method, body=body, headers=headers, timeout=timeout)
        if code == status.HTTP_404_NOT_FOUND:
            logger.info(f"Schema {schema.name} under subject {subject} not found: {code}")
            return None
        elif status.is_success(code):
            schema_id = result.get("id")
            version = result.get("version")
            self._cache_schema(schema, schema_id, subject, version)

            return utils.SchemaVersion(subject, schema_id, version, result.get("schema"))

        raise ClientError("Unable to get version of a schema", http_code=code, server_traceback=result)

    async def test_compatibility(
        self,
        subject: str,
        schema: typing.Union[AvroSchema, JsonSchema, str],
        version: typing.Union[int, str] = "latest",
        headers: dict = None,
        timeout: typing.Union[TimeoutTypes, UseClientDefault] = USE_CLIENT_DEFAULT,
        schema_type: str = utils.AVRO_SCHEMA_TYPE,
    ) -> bool:
        """
        POST /compatibility/subjects/(string: subject)/versions/(versionId: version)
        Test the compatibility of a candidate parsed schema for a given subject.
        By default the latest version is checked against.

        Args:
            subject (str):
                subject name
            schema typing.Union[client.schema.AvroSchema, client.schema.JsonSchema, str]:
                Avro or JSON schema
            headers (dict):
                Extra headers to add on the requests
            timeout (httpx._client.TimeoutTypes):
                The timeout configuration to use when sending requests. Default USE_CLIENT_DEFAULT
            schema_type typing.Union["AVRO", "JSON"]:
                The type of schema to parse if `schema` is a string. Default "AVRO"

        Returns:
            bool: True if schema given compatible, False otherwise
        """
        url, method = self.url_manager.url_for("test_compatibility", subject=subject, version=version)

        if isinstance(schema, str):
            schema = SchemaFactory.create_schema(schema, schema_type)

        body = {"schema": json.dumps(schema.raw_schema), "schemaType": schema.schema_type}
        result, code, *_ = await self.request(url, method=method, body=body, headers=headers, timeout=timeout)

        if code == status.HTTP_404_NOT_FOUND:
            logger.info(f"Subject or version not found: {code}")
            return False
        elif code == status.HTTP_422_UNPROCESSABLE_ENTITY:
            logger.info(f"Unprocessable entity. Invalid subject or schema: {code}")
            return False
        elif status.is_success(code):
            return result.get("is_compatible")

        raise ClientError("Unable to check the compatibility", http_code=code, server_traceback=result)

    async def update_compatibility(
        self,
        level: str,
        subject: str = None,
        headers: dict = None,
        timeout: typing.Union[TimeoutTypes, UseClientDefault] = USE_CLIENT_DEFAULT,
    ) -> bool:
        """
        PUT /config/(string: subject)
        Update the compatibility level.
        If subject is None, the compatibility level is global.

        Args:
            level (str): one of BACKWARD, BACKWARD_TRANSITIVE, FORWARD, FORWARD_TRANSITIVE,
                FULL, FULL_TRANSITIVE, NONE
            subject (str): Option subject
            headers (dict): Extra headers to add on the requests
            timeout (httpx._client.TimeoutTypes): The timeout configuration to use when sending requests.
            Default USE_CLIENT_DEFAULT

        Returns:
            bool: True if compatibility was updated

        Raises:
            ClientError: if the request was unsuccessful or an invalid
        """
        if level not in utils.VALID_LEVELS:
            raise ClientError(f"Invalid level specified: {level}")

        url, method = self.url_manager.url_for("update_compatibility", subject=subject)
        body = {"compatibility": level}

        result, code, *_ = await self.request(url, method=method, body=body, headers=headers, timeout=timeout)

        if status.is_success(code):
            return True

        raise ClientError(f"Unable to update level: {level}.", http_code=code, server_traceback=result)

    async def get_compatibility(
        self,
        subject: str = None,
        headers: dict = None,
        timeout: typing.Union[TimeoutTypes, UseClientDefault] = USE_CLIENT_DEFAULT,
    ) -> str:
        """
        Get the current compatibility level for a subject.

        Args:
            subject (str): subject name
            headers (dict): Extra headers to add on the requests
            timeout (httpx._client.TimeoutTypes): The timeout configuration to use when sending requests.
                    Default USE_CLIENT_DEFAULT

        Returns:
            str: one of BACKWARD, BACKWARD_TRANSITIVE, FORWARD, FORWARD_TRANSITIVE,
                FULL, FULL_TRANSITIVE, NONE

        Raises:
            ClientError: if the request was unsuccessful or an invalid
            compatibility level was returned
        """
        url, method = self.url_manager.url_for("get_compatibility", subject=subject)
        result, code, *_ = await self.request(url, method=method, headers=headers, timeout=timeout)

        if status.is_success(code):
            compatibility = result.get("compatibilityLevel")
            if compatibility not in utils.VALID_LEVELS:
                if compatibility is None:
                    error_msg_suffix = "No compatibility was returned"
                else:
                    error_msg_suffix = str(compatibility)
                raise ClientError(
                    f"Invalid compatibility level received: {error_msg_suffix}", http_code=code, server_traceback=result
                )

            return compatibility

        raise ClientError(
            f"Unable to fetch compatibility level. Error code: {code}", http_code=code, server_traceback=result
        )<|MERGE_RESOLUTION|>--- conflicted
+++ resolved
@@ -5,13 +5,9 @@
 from urllib.parse import urlparse
 
 import httpx
-<<<<<<< HEAD
-from httpx._client import USE_CLIENT_DEFAULT, TimeoutTypes, UseClientDefault
-=======
 from httpx import USE_CLIENT_DEFAULT
 from httpx._client import UseClientDefault
 from httpx._types import TimeoutTypes
->>>>>>> a8fb9e2a
 
 from schema_registry.client import status, utils
 from schema_registry.client.errors import ClientError
@@ -71,11 +67,7 @@
         self.timeout = timeout
         self.pool_limits = pool_limits
 
-<<<<<<< HEAD
         self.client_kwargs = self._get_client_kwargs()
-=======
-        self._session = self._create_session()
->>>>>>> a8fb9e2a
 
         # Cache Schemas: subj => { schema => id }
         self.subject_to_schema_ids: dict = defaultdict(dict)
@@ -84,20 +76,6 @@
         # Cache Schemas: subj => { schema => version }
         self.subject_to_schema_versions: dict = defaultdict(dict)
 
-<<<<<<< HEAD
-=======
-    def __getstate__(self) -> typing.Dict:
-        state = self.__dict__.copy()
-        # Remove the unpicklable session.
-        del state["_session"]
-
-        return state
-
-    def __setstate__(self, state: typing.Dict) -> None:
-        self.__dict__.update(state)
-        self._session = self._create_session()
-
->>>>>>> a8fb9e2a
     def __eq__(self, obj: typing.Any) -> bool:
         return self.conf == obj.conf and self.extra_headers == obj.extra_headers
 
@@ -180,7 +158,6 @@
             if version:
                 self._add_to_cache(self.subject_to_schema_versions, subject, schema, version)
 
-<<<<<<< HEAD
     def request(
         self,
         url: str,
@@ -193,18 +170,7 @@
         with httpx.Client(**self.client_kwargs) as client:
             response = client.request(method, url, headers=_headers, json=body, timeout=timeout)
         return response
-=======
-    @property
-    def session(self):  # type: ignore
-        if self._session.is_closed:
-            self._session = self._create_session()
-        return self._session
-
-    @abc.abstractmethod
-    def _create_session(self):  # type: ignore
-        ...
-
->>>>>>> a8fb9e2a
+
 
     def _get_client_kwargs(self) -> typing.Dict:
         verify = self.conf.get(utils.SSL_CA_LOCATION, False)
