--- conflicted
+++ resolved
@@ -1,11 +1,7 @@
-<<<<<<< HEAD
-from schema_registry.client import schema
-=======
 import requests
 import pytest
 
-from schema_registry.client import load, errors
->>>>>>> 7f416dc4
+from schema_registry.client import schema, errors
 
 from tests import data_gen
 
