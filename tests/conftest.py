--- conflicted
+++ resolved
@@ -75,11 +75,8 @@
         "test-basic-schema-backup",
         "test-user-schema",
         "subject-does-not-exist",
-<<<<<<< HEAD
         "test-logical-types-schema",
-=======
         "test-schema-version",
->>>>>>> 7f416dc4
     }
 
     # Executing the clean up. Delete all the subjects between tests.
@@ -97,38 +94,12 @@
 
 @pytest.fixture
 def deployment_schema():
-<<<<<<< HEAD
-    return schema.AvroSchema(
-        {
-            "type": "record",
-            "namespace": "com.kubertenes",
-            "name": "AvroDeployment",
-            "fields": [
-                {"name": "image", "type": "string"},
-                {"name": "replicas", "type": "int"},
-                {"name": "port", "type": "int"},
-            ],
-        }
-    )
-=======
-    return SchemaFromJSONData(flat_schemas.get("deployment_schema"))
->>>>>>> 7f416dc4
+    return schema.AvroSchema(flat_schemas.get("deployment_schema"))
 
 
 @pytest.fixture
 def country_schema():
-<<<<<<< HEAD
-    return schema.AvroSchema(
-        {
-            "type": "record",
-            "namespace": "com.example",
-            "name": "AvroSomeSchema",
-            "fields": [{"name": "country", "type": "string"}],
-        }
-    )
-=======
-    return SchemaFromJSONData(flat_schemas.get("country_schema"))
->>>>>>> 7f416dc4
+    return schema.AvroSchema(flat_schemas.get("country_schema"))
 
 
 @pytest.fixture
@@ -146,27 +117,7 @@
         ]
     }
     """
-<<<<<<< HEAD
-    return schema.AvroSchema(
-        {
-            "type": "record",
-            "name": "User",
-            "aliases": ["UserKey"],
-            "fields": [
-                {"name": "name", "type": "string"},
-                {"name": "favorite_number", "type": ["int", "null"], "default": 42},
-                {
-                    "name": "favorite_color",
-                    "type": ["string", "null"],
-                    "default": "purple",
-                },
-                {"name": "country", "type": ["null", "string"], "default": None},
-            ],
-        }
-    )
-=======
-    return SchemaFromJSONData(flat_schemas.get("user_schema_v3"))
->>>>>>> 7f416dc4
+    return schema.AvroSchema(flat_schemas.get("user_schema_v3"))
 
 
 @pytest.fixture
